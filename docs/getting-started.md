# Getting started

When running this simulator there are two steps: running the simulator and connecting your autonomous system.
This page helps you run the simulation.
After you have finished this page you can go on and connect your autonomous system. 

To run the simulation smoothly you need quite a fast Windows computer with a modern videocard.
We highly recommend the following computer specs. 
You might be able to run with less power but everything will be slower.
For developing this project, you need quite a good computer because Unreal Engine is a heavy baby.

* 8 core 2.3Ghz CPU
* 12 GB memory
* 30GB free SSD storage (120GB when building the unreal project from source)
* Recent NVidia card with Vulkan support and 3 GB of memory. (You can check the video card drivers by running `vulkaninfo`). Different brand video cards might work but have not been tested.

If your computer does not suffice you can use a remote workstation on Google Cloud Platform.
Read [this tutorial](gcp-remote-workstation.md) on how to setup your virtual workstation.

The simulator will load settings from the file `Formula-Student-Driverless-Simulator/settings.json` in your **home directory**.
This file is required for the simulator to work and contains the sensor configuration of the car.
If you clone the repo you will already have this file in place.
If not, copy-paste the contents of the [settings.json file at the root of this repository](https://github.com/FS-Driverless/Formula-Student-Driverless-Simulator/blob/master/settings.json) into the `~/Formula-Student-Driverless-Simulator`.
This should get you started with the default sensor configuration, feel free to try your own custom sensor suite.

## From release binaries

The simulator is distributed as binaries on every release.
[At this moment only windows binaries are released. For now, if you are on Ubuntu you will have to run the simulator from the Unreal Engine Editor.](https://github.com/FS-Driverless/Formula-Student-Driverless-Simulator/issues/107)
During competition, the simulation will run on Windows because it offers a bit better performance and stability.

Go to [releases](https://github.com/FS-Driverless/Formula-Student-Driverless-Simulator/releases) and download the latest one.
Unzip it to anywhere on your computer and launch FSDS.exe.
A window with a car should popup!
Try driving the car around using the arrowkeys.
If you get a black screen with some buttons, make sure the folder with the binary is in your user folder (Windows: `C:\Users\username\Formula-Student-Driverless-Simulator`, Linux: `~/Formula-Student-Driverless-Simulator`)

## From source using the Unreal Engine Editor
Instead of running the simulator from release binaries, you can compile it manually using unreal engine.
This is usefull if you want to get the latest changes or if you want to make changes to the maps or the simulation itself.
If you want to run the unreal engine project from source you will need [unreal engine and visual studio 2019](software-install-instructions.md).
On Ubuntu you can skip the visual studio 2019 part, but you still need Unreal Engine.

### 1. Get the repository

You can either download the repo using the big green download button on the [github page of this project](https://github.com/FS-Driverless/Formula-Student-Driverless-Simulator) or clone the repository. For cloning, checkout the documentation on this further down this page. Make sure you clone the repository in your **home directory**.

When downloading or cloning, by default you get the latest, unreleased version. This is probably not the version that you want. Make sure you select the version that you need! 

### 2. Compiling the AirSim plugin
The Unreal Engine project requires the AirSim plugin.
We have to compile this plugin first.
The AirSim plugin is made up of AirLib (/AirSim/AirLib) and the plugin code (/UE4Project/Plugins/AirSim/Source).
AirLib is the shared code between the ros wrapper and the AirSim Unreal Engine plugin.

First build the AirLib code.

On Windows, open the _Developer Command Prompt for VS 2019_, go to `Formula-Student-Driverless-Simulator/AirSim` and run
```
build.cmd
```

On Ubuntu, go to folder `AirSim` and run `setup.sh` and `build.sh`.

> So what does build.cmd or setup.sh+build.sh do? 
  It downloads any nessesary libraries and compiles AirLib.
  After compilation it places the files in the UE4Project so that these files can be used durcing compilation of the plugin.

The first time this takes quite a while. Go walk around a bit, maybe start playing [factoryidle](https://factoryidle.com/). 

### 3. Working with the Unreal Engine project

Launch Unreal Engine, press Browse and open the FSDS project in `~/Driverless-Competition-Simulator/UE4Project/FSOnline.uproject`. 
The project should now open correctly. 
If it does not, make sure of the following:

 * you have cloned the repository inside your home folder (~/) 
 * you have cloned with LFS enabed. If not, run `git lfs install` and `git lfs pull` to download the large files.
 * within `~/Driverless-Competition-Simulator/AirSim/`, you have run `build.cmd` on Windows and `./setup.sh && ./build.sh` on Ubuntu.

On Ubuntu, we recommend adding the following alias to your ~/.bashrc to speed up the process of opening the repository in the future:
`alias ue='~/UnrealEngine/Engine/Binaries/Linux/UE4Editor ~/Formula-Student-Driverless-Simulator/UE4Project/FSOnline.uproject'`

It might show an error like 'This project was made with a different version of the Unreal Engine'. In that case select `more options` and `skip conversion`.

When asked to rebuild the 'Blocks' and 'AirSim' modules, choose 'Yes'.
This is the step where the plugin part of AirSim is compiled.

After some time Unreal Engine will start and you can launch the game. 
Run the game in standalone mode or or selected viewport mode, simulate and eject mode do not support camera's.

If you make changes to AirLib you have to run `build.cmd` again.

If you make changes to the plugin code or AirLib, you only have to recompile the plugin.
This can be done from within the Unreal Editor. go to to `Window` -> `Developer tools` -> `Modules`.
Search for `AirSim` and click `Recompile`.

### 4. Launching the game

To run the game, click the big Play button.
If you want to run it like it would run when packaged, choose 'Run as standalone game'.

<<<<<<< HEAD
## Running the Ros Bridge

The simulator exposes an RPC api that is used by the ros bridge to communicate with the vehicle.
The ros bridge should preferable run on the same computer as the simulator to ensure low latency and high bandwidth.
**Note that if you are using 2 local machines, there are some limitations** [check this](local-setup.md)

It is possible to run the ros bridge on a different computer than the simulator.
To get this to work you should use the `host` argument in the `fsds_ros_bridge.launch` file.
The ros bridge will connect to the simulator on port 41451.

The ros bridge only works on Ubuntu.
If you have the simulator running on windows we reccommend Windows Subsystem for Linux.
This offers a virtual Ubuntu machine within Windows.
You can read [here how to install it](software-install-instructions.md). 
While you are at it you might also want to [install Xming](software-install-instructions.md) so you can run rviz and rqt_plot from within WSL.

### Requirements

The ros bridge requires [ROS Melodic to be installed](software-install-instructions.md), as well as the following dependencies:
```
sudo apt-get install ros-melodic-tf2-geometry-msgs python-catkin-tools ros-melodic-rqt-multiplot ros-melodic-joy ros-melodic-cv-bridge ros-melodic-image-transport libyaml-cpp-dev libcurl4-openssl-dev
```

Make sure you have git lfs installed!

### Cloning the repository

Ready? Lets clone the repo into your home directory:
```
git clone git@github.com:FS-Online/Formula-Student-Driverless-Simulator.git --recurse-submodules
```

If you havn't setup your ssh keys, you can clone using https by running the following command:
```
git clone https://github.com/FS-Online/Formula-Student-Driverless-Simulator.git --recurse-submodules
```

**THE REPO HAS TO BE CLONED IN THE HOME DIRECTORY!**. So the repo location should be `$HOME/Formula-Student-Driverless-Simulator`.
Why you ask? Because we couldn't get relative paths in the C++ code to work so now we have hard-coded some paths to the home directory.
I know yes it is ugly but it works. If you are bothered by it I would welcome you to open a pr with a fix.

If this folder already exists as a result of any previous step, move the existing folder out of the way and merge the content afterwards.

If you are on Windows and cloned this repository in a Windows directory, go into the cloned repo and run `git config core.fileMode false` to ignore file mode changes. 
If you want to share the the clone directory with the Ubuntu WSL system, create a symlink within WSL like so:
```
ln -s /mnt/c/Users/developer/Formula-Student-Driverless-Simulator ~/Formula-Student-Driverless-Simulator
```

Now, checkout the version equal to the simulator. If you are running for example simulator packaged version beta-3, run `git checkout beta-3` to get the ros brige to the same version

### Preparing AirLib

AirLib is the shared code between the ros wrapper and the AirSim Unreal Engine plugin.
We need to stage the source before we can compile it together with the wrapper.

If you are working in a WSL shared folder where previously build.cmd was ran, you can skip this step.

Open an Ubuntu terminal and run `AirSim/setup.sh`.
This will download the nessesary libraries required to compile AirLib.
You will only need to run this once.

Everything setup.sh does is also included in build.cmd.

### Building the workspace

```
cd ros
catkin init
catkin config --cmake-args -DCMAKE_BUILD_TYPE=Release #(Optional)
catkin build
```

### Launching the ros bridge

The ros bridge consists of a few nodes to achieve the highest performance and keep the codebase clean.
Everything can be launched using the `fsds_ros_bridge.launch` launchfile.
```
cd ros
source devel/setup.bash
roslaunch fsds_ros_bridge fsds_ros_bridge.launch
```

The ros bridge will read the settings from `~/Formula-Student-Driverless-Simulator/settings.json`.
Make sure this is the same configuration file as the simulator uses.
=======
## Next steps
Now you are ready to connect your autonomous system.
At the moment there are two integration methods:
>>>>>>> 96efeba3

* [Use the ROS bridge](getting-started-with-ros.md) to connect your ROS autonomous system to the bridge.
* [Use the Python client](getting-started-with-python.md) to interact with the simulator.<|MERGE_RESOLUTION|>--- conflicted
+++ resolved
@@ -100,97 +100,9 @@
 To run the game, click the big Play button.
 If you want to run it like it would run when packaged, choose 'Run as standalone game'.
 
-<<<<<<< HEAD
-## Running the Ros Bridge
-
-The simulator exposes an RPC api that is used by the ros bridge to communicate with the vehicle.
-The ros bridge should preferable run on the same computer as the simulator to ensure low latency and high bandwidth.
-**Note that if you are using 2 local machines, there are some limitations** [check this](local-setup.md)
-
-It is possible to run the ros bridge on a different computer than the simulator.
-To get this to work you should use the `host` argument in the `fsds_ros_bridge.launch` file.
-The ros bridge will connect to the simulator on port 41451.
-
-The ros bridge only works on Ubuntu.
-If you have the simulator running on windows we reccommend Windows Subsystem for Linux.
-This offers a virtual Ubuntu machine within Windows.
-You can read [here how to install it](software-install-instructions.md). 
-While you are at it you might also want to [install Xming](software-install-instructions.md) so you can run rviz and rqt_plot from within WSL.
-
-### Requirements
-
-The ros bridge requires [ROS Melodic to be installed](software-install-instructions.md), as well as the following dependencies:
-```
-sudo apt-get install ros-melodic-tf2-geometry-msgs python-catkin-tools ros-melodic-rqt-multiplot ros-melodic-joy ros-melodic-cv-bridge ros-melodic-image-transport libyaml-cpp-dev libcurl4-openssl-dev
-```
-
-Make sure you have git lfs installed!
-
-### Cloning the repository
-
-Ready? Lets clone the repo into your home directory:
-```
-git clone git@github.com:FS-Online/Formula-Student-Driverless-Simulator.git --recurse-submodules
-```
-
-If you havn't setup your ssh keys, you can clone using https by running the following command:
-```
-git clone https://github.com/FS-Online/Formula-Student-Driverless-Simulator.git --recurse-submodules
-```
-
-**THE REPO HAS TO BE CLONED IN THE HOME DIRECTORY!**. So the repo location should be `$HOME/Formula-Student-Driverless-Simulator`.
-Why you ask? Because we couldn't get relative paths in the C++ code to work so now we have hard-coded some paths to the home directory.
-I know yes it is ugly but it works. If you are bothered by it I would welcome you to open a pr with a fix.
-
-If this folder already exists as a result of any previous step, move the existing folder out of the way and merge the content afterwards.
-
-If you are on Windows and cloned this repository in a Windows directory, go into the cloned repo and run `git config core.fileMode false` to ignore file mode changes. 
-If you want to share the the clone directory with the Ubuntu WSL system, create a symlink within WSL like so:
-```
-ln -s /mnt/c/Users/developer/Formula-Student-Driverless-Simulator ~/Formula-Student-Driverless-Simulator
-```
-
-Now, checkout the version equal to the simulator. If you are running for example simulator packaged version beta-3, run `git checkout beta-3` to get the ros brige to the same version
-
-### Preparing AirLib
-
-AirLib is the shared code between the ros wrapper and the AirSim Unreal Engine plugin.
-We need to stage the source before we can compile it together with the wrapper.
-
-If you are working in a WSL shared folder where previously build.cmd was ran, you can skip this step.
-
-Open an Ubuntu terminal and run `AirSim/setup.sh`.
-This will download the nessesary libraries required to compile AirLib.
-You will only need to run this once.
-
-Everything setup.sh does is also included in build.cmd.
-
-### Building the workspace
-
-```
-cd ros
-catkin init
-catkin config --cmake-args -DCMAKE_BUILD_TYPE=Release #(Optional)
-catkin build
-```
-
-### Launching the ros bridge
-
-The ros bridge consists of a few nodes to achieve the highest performance and keep the codebase clean.
-Everything can be launched using the `fsds_ros_bridge.launch` launchfile.
-```
-cd ros
-source devel/setup.bash
-roslaunch fsds_ros_bridge fsds_ros_bridge.launch
-```
-
-The ros bridge will read the settings from `~/Formula-Student-Driverless-Simulator/settings.json`.
-Make sure this is the same configuration file as the simulator uses.
-=======
 ## Next steps
 Now you are ready to connect your autonomous system.
 At the moment there are two integration methods:
->>>>>>> 96efeba3
 
 * [Use the ROS bridge](getting-started-with-ros.md) to connect your ROS autonomous system to the bridge.
 * [Use the Python client](getting-started-with-python.md) to interact with the simulator.